// Copyright (c) 2012-2014 Jeremy Latt
// Copyright (c) 2014-2015 Edmund Huber
// Copyright (c) 2016-2017 Daniel Oaks <daniel@danieloaks.net>
// released under the MIT license

package irc

import (
	"fmt"
	"net"
	"runtime/debug"
	"strconv"
	"strings"
	"sync"
	"sync/atomic"
	"time"

	"github.com/goshuirc/irc-go/ircfmt"
	"github.com/goshuirc/irc-go/ircmsg"
	ident "github.com/oragono/go-ident"
	"github.com/oragono/oragono/irc/caps"
	"github.com/oragono/oragono/irc/connection_limits"
	"github.com/oragono/oragono/irc/history"
	"github.com/oragono/oragono/irc/modes"
	"github.com/oragono/oragono/irc/sno"
	"github.com/oragono/oragono/irc/utils"
)

const (
	// IdentTimeoutSeconds is how many seconds before our ident (username) check times out.
	IdentTimeoutSeconds  = 1.5
	IRCv3TimestampFormat = "2006-01-02T15:04:05.000Z"
)

// ResumeDetails is a place to stash data at various stages of
// the resume process: when handling the RESUME command itself,
// when completing the registration, and when rejoining channels.
type ResumeDetails struct {
	OldClient         *Client
	PresentedToken    string
	Timestamp         time.Time
	ResumedAt         time.Time
	Channels          []string
	HistoryIncomplete bool
}

// Client is an IRC client.
type Client struct {
	account            string
	accountName        string // display name of the account: uncasefolded, '*' if not logged in
	atime              time.Time
	awayMessage        string
	capabilities       *caps.Set
	capState           caps.State
	capVersion         caps.Version
	certfp             string
	channels           ChannelSet
	ctime              time.Time
	exitedSnomaskSent  bool
	fakelag            *Fakelag
	flags              *modes.ModeSet
	hasQuit            bool
	hops               int
	hostname           string
	idletimer          *IdleTimer
	invitedTo          map[string]bool
	isDestroyed        bool
	isTor              bool
	isQuitting         bool
	languages          []string
	loginThrottle      connection_limits.GenericThrottle
	maxlenTags         uint32
	maxlenRest         uint32
	nick               string
	nickCasefolded     string
	nickMaskCasefolded string
	nickMaskString     string // cache for nickmask string since it's used with lots of replies
	nickTimer          *NickTimer
	oper               *Oper
	preregNick         string
	proxiedIP          net.IP // actual remote IP if using the PROXY protocol
	quitMessage        string
	rawHostname        string
	realname           string
	realIP             net.IP
	registered         bool
	resumeDetails      *ResumeDetails
	resumeID           string
	saslInProgress     bool
	saslMechanism      string
	saslValue          string
	sentPassCommand    bool
	server             *Server
	skeleton           string
	socket             *Socket
	stateMutex         sync.RWMutex // tier 1
	username           string
	vhost              string
	history            *history.Buffer
}

// WhoWas is the subset of client details needed to answer a WHOWAS query
type WhoWas struct {
	nick           string
	nickCasefolded string
	username       string
	hostname       string
	realname       string
}

// ClientDetails is a standard set of details about a client
type ClientDetails struct {
	WhoWas

	nickMask           string
	nickMaskCasefolded string
	account            string
	accountName        string
}

// NewClient sets up a new client and runs its goroutine.
func RunNewClient(server *Server, conn clientConn) {
	now := time.Now()
	config := server.Config()
	fullLineLenLimit := config.Limits.LineLen.Tags + config.Limits.LineLen.Rest
	socket := NewSocket(conn.Conn, fullLineLenLimit*2, config.Server.MaxSendQBytes)
	client := &Client{
		atime:        now,
		capabilities: caps.NewSet(),
		capState:     caps.NoneState,
		capVersion:   caps.Cap301,
		channels:     make(ChannelSet),
		ctime:        now,
		flags:        modes.NewModeSet(),
<<<<<<< HEAD
		isTor:        conn.IsTor,
=======
		languages:    server.Languages().Default(),
>>>>>>> e6584509
		loginThrottle: connection_limits.GenericThrottle{
			Duration: config.Accounts.LoginThrottling.Duration,
			Limit:    config.Accounts.LoginThrottling.MaxAttempts,
		},
		server:         server,
		socket:         socket,
		accountName:    "*",
		nick:           "*", // * is used until actual nick is given
		nickCasefolded: "*",
		nickMaskString: "*", // * is used until actual nick is given
		history:        history.NewHistoryBuffer(config.History.ClientLength),
	}

	client.recomputeMaxlens()

	if conn.IsTLS {
		client.SetMode(modes.TLS, true)
		// error is not useful to us here anyways so we can ignore it
		client.certfp, _ = client.socket.CertFP()
	}

	if conn.IsTor {
		client.SetMode(modes.TLS, true)
		client.realIP = utils.IPv4LoopbackAddress
		client.rawHostname = config.Server.TorListeners.Vhost
	} else {
		remoteAddr := conn.Conn.RemoteAddr()
		client.realIP = utils.AddrToIP(remoteAddr)
		// Set the hostname for this client
		// (may be overridden by a later PROXY command from stunnel)
		client.rawHostname = utils.LookupHostname(client.realIP.String())
		if config.Server.CheckIdent && !utils.AddrIsUnix(remoteAddr) {
			client.doIdentLookup(conn.Conn)
		}
	}

	client.run()
}

func (client *Client) doIdentLookup(conn net.Conn) {
	_, serverPortString, err := net.SplitHostPort(conn.LocalAddr().String())
	if err != nil {
		client.server.logger.Error("internal", "bad server address", err.Error())
		return
	}
	serverPort, _ := strconv.Atoi(serverPortString)
	clientHost, clientPortString, err := net.SplitHostPort(conn.RemoteAddr().String())
	if err != nil {
		client.server.logger.Error("internal", "bad client address", err.Error())
		return
	}
	clientPort, _ := strconv.Atoi(clientPortString)

	client.Notice(client.t("*** Looking up your username"))
	resp, err := ident.Query(clientHost, serverPort, clientPort, IdentTimeoutSeconds)
	if err == nil {
		err := client.SetNames(resp.Identifier, "", true)
		if err == nil {
			client.Notice(client.t("*** Found your username"))
			// we don't need to updateNickMask here since nickMask is not used for anything yet
		} else {
			client.Notice(client.t("*** Got a malformed username, ignoring"))
		}
	} else {
		client.Notice(client.t("*** Could not find your username"))
	}
}

func (client *Client) isAuthorized(config *Config) bool {
	saslSent := client.account != ""
	// PASS requirement
	if (config.Server.passwordBytes != nil) && !client.sentPassCommand && !(config.Accounts.SkipServerPassword && saslSent) {
		return false
	}
	// Tor connections may be required to authenticate with SASL
	if client.isTor && config.Server.TorListeners.RequireSasl && !saslSent {
		return false
	}
	// finally, enforce require-sasl
	return !config.Accounts.RequireSasl.Enabled || saslSent || utils.IPInNets(client.IP(), config.Accounts.RequireSasl.exemptedNets)
}

func (client *Client) resetFakelag() {
	fakelag := func() *Fakelag {
		if client.HasRoleCapabs("nofakelag") {
			return nil
		}

		flc := client.server.FakelagConfig()

		if !flc.Enabled {
			return nil
		}

		return NewFakelag(flc.Window, flc.BurstLimit, flc.MessagesPerWindow, flc.Cooldown)
	}()

	client.stateMutex.Lock()
	defer client.stateMutex.Unlock()
	client.fakelag = fakelag
}

// IP returns the IP address of this client.
func (client *Client) IP() net.IP {
	client.stateMutex.RLock()
	defer client.stateMutex.RUnlock()

	if client.proxiedIP != nil {
		return client.proxiedIP
	}
	return client.realIP
}

// IPString returns the IP address of this client as a string.
func (client *Client) IPString() string {
	ip := client.IP().String()
	if 0 < len(ip) && ip[0] == ':' {
		ip = "0" + ip
	}
	return ip
}

//
// command goroutine
//

func (client *Client) recomputeMaxlens() (int, int) {
	maxlenTags := 512
	maxlenRest := 512
	if client.capabilities.Has(caps.MessageTags) {
		maxlenTags = 4096
	}
	if client.capabilities.Has(caps.MaxLine) {
		limits := client.server.Limits()
		if limits.LineLen.Tags > maxlenTags {
			maxlenTags = limits.LineLen.Tags
		}
		maxlenRest = limits.LineLen.Rest
	}

	atomic.StoreUint32(&client.maxlenTags, uint32(maxlenTags))
	atomic.StoreUint32(&client.maxlenRest, uint32(maxlenRest))

	return maxlenTags, maxlenRest
}

// allow these negotiated length limits to be read without locks; this is a convenience
// so that Client.Send doesn't have to acquire any Client locks
func (client *Client) maxlens() (int, int) {
	return int(atomic.LoadUint32(&client.maxlenTags)), int(atomic.LoadUint32(&client.maxlenRest))
}

func (client *Client) run() {
	var err error
	var isExiting bool
	var line string
	var msg ircmsg.IrcMessage

	defer func() {
		if r := recover(); r != nil {
			client.server.logger.Error("internal",
				fmt.Sprintf("Client caused panic: %v\n%s", r, debug.Stack()))
			if client.server.RecoverFromErrors() {
				client.server.logger.Error("internal", "Disconnecting client and attempting to recover")
			} else {
				panic(r)
			}
		}
		// ensure client connection gets closed
		client.destroy(false)
	}()

	client.idletimer = NewIdleTimer(client)
	client.idletimer.Start()

	client.nickTimer = NewNickTimer(client)

	client.resetFakelag()

	firstLine := true

	for {
		maxlenTags, maxlenRest := client.recomputeMaxlens()

		line, err = client.socket.Read()
		if err != nil {
			quitMessage := "connection closed"
			if err == errReadQ {
				quitMessage = "readQ exceeded"
			}
			client.Quit(quitMessage)
			break
		}

		if client.server.logger.IsLoggingRawIO() {
			client.server.logger.Debug("userinput", client.nick, "<- ", line)
		}

		// special-cased handling of PROXY protocol, see `handleProxyCommand` for details:
		if firstLine {
			firstLine = false
			if strings.HasPrefix(line, "PROXY") {
				err = handleProxyCommand(client.server, client, line)
				if err != nil {
					break
				} else {
					continue
				}
			}
		}

		msg, err = ircmsg.ParseLineMaxLen(line, maxlenTags, maxlenRest)
		if err == ircmsg.ErrorLineIsEmpty {
			continue
		} else if err != nil {
			client.Quit(client.t("Received malformed line"))
			break
		}

		cmd, exists := Commands[msg.Command]
		if !exists {
			if len(msg.Command) > 0 {
				client.Send(nil, client.server.name, ERR_UNKNOWNCOMMAND, client.nick, msg.Command, client.t("Unknown command"))
			} else {
				client.Send(nil, client.server.name, ERR_UNKNOWNCOMMAND, client.nick, "lastcmd", client.t("No command given"))
			}
			continue
		}

		isExiting = cmd.Run(client.server, client, msg)
		if isExiting || client.isQuitting {
			break
		}
	}
}

//
// idle, quit, timers and timeouts
//

// Active updates when the client was last 'active' (i.e. the user should be sitting in front of their client).
func (client *Client) Active() {
	client.stateMutex.Lock()
	defer client.stateMutex.Unlock()
	client.atime = time.Now()
}

// Ping sends the client a PING message.
func (client *Client) Ping() {
	client.Send(nil, "", "PING", client.nick)

}

// tryResume tries to resume if the client asked us to.
func (client *Client) tryResume() (success bool) {
	server := client.server
	config := server.Config()

	defer func() {
		if !success {
			client.resumeDetails = nil
		}
	}()

	timestamp := client.resumeDetails.Timestamp
	var timestampString string
	if !timestamp.IsZero() {
		timestampString = timestamp.UTC().Format(IRCv3TimestampFormat)
	}

	oldClient := server.resumeManager.VerifyToken(client.resumeDetails.PresentedToken)
	if oldClient == nil {
		client.Send(nil, server.name, "RESUME", "ERR", client.t("Cannot resume connection, token is not valid"))
		return
	}
	oldNick := oldClient.Nick()
	oldNickmask := oldClient.NickMaskString()

	resumeAllowed := config.Server.AllowPlaintextResume || (oldClient.HasMode(modes.TLS) && client.HasMode(modes.TLS))
	if !resumeAllowed {
		client.Send(nil, server.name, "RESUME", "ERR", client.t("Cannot resume connection, old and new clients must have TLS"))
		return
	}

	err := server.clients.Resume(client, oldClient)
	if err != nil {
		client.Send(nil, server.name, "RESUME", "ERR", client.t("Cannot resume connection"))
		return
	}

	success = true

	// this is a bit racey
	client.resumeDetails.ResumedAt = time.Now()

	client.nickTimer.Touch()

	// resume successful, proceed to copy client state (nickname, flags, etc.)
	// after this, the server thinks that `newClient` owns the nickname

	client.resumeDetails.OldClient = oldClient

	// transfer monitor stuff
	server.monitorManager.Resume(client, oldClient)

	// record the names, not the pointers, of the channels,
	// to avoid dumb annoying race conditions
	channels := oldClient.Channels()
	client.resumeDetails.Channels = make([]string, len(channels))
	for i, channel := range channels {
		client.resumeDetails.Channels[i] = channel.Name()
	}

	username := client.Username()
	hostname := client.Hostname()

	friends := make(ClientSet)
	oldestLostMessage := time.Now()

	// work out how much time, if any, is not covered by history buffers
	for _, channel := range channels {
		for _, member := range channel.Members() {
			friends.Add(member)
			lastDiscarded := channel.history.LastDiscarded()
			if lastDiscarded.Before(oldestLostMessage) {
				oldestLostMessage = lastDiscarded
			}
		}
	}
	privmsgMatcher := func(item history.Item) bool {
		return item.Type == history.Privmsg || item.Type == history.Notice
	}
	privmsgHistory := oldClient.history.Match(privmsgMatcher, false, 0)
	lastDiscarded := oldClient.history.LastDiscarded()
	if lastDiscarded.Before(oldestLostMessage) {
		oldestLostMessage = lastDiscarded
	}
	for _, item := range privmsgHistory {
		// TODO this is the nickmask, fix that
		sender := server.clients.Get(item.Nick)
		if sender != nil {
			friends.Add(sender)
		}
	}

	gap := lastDiscarded.Sub(timestamp)
	client.resumeDetails.HistoryIncomplete = gap > 0
	gapSeconds := int(gap.Seconds()) + 1 // round up to avoid confusion

	// send quit/resume messages to friends
	for friend := range friends {
		if friend.capabilities.Has(caps.Resume) {
			if timestamp.IsZero() {
				friend.Send(nil, oldNickmask, "RESUMED", username, hostname)
			} else {
				friend.Send(nil, oldNickmask, "RESUMED", username, hostname, timestampString)
			}
		} else {
			if client.resumeDetails.HistoryIncomplete {
				friend.Send(nil, oldNickmask, "QUIT", fmt.Sprintf(friend.t("Client reconnected (up to %d seconds of history lost)"), gapSeconds))
			} else {
				friend.Send(nil, oldNickmask, "QUIT", fmt.Sprintf(friend.t("Client reconnected")))
			}
		}
	}

	if client.resumeDetails.HistoryIncomplete {
		client.Send(nil, client.server.name, "RESUME", "WARN", fmt.Sprintf(client.t("Resume may have lost up to %d seconds of history"), gapSeconds))
	}

	client.Send(nil, client.server.name, "RESUME", "SUCCESS", oldNick)

	// after we send the rest of the registration burst, we'll try rejoining channels
	return
}

func (client *Client) tryResumeChannels() {
	details := client.resumeDetails

	channels := make([]*Channel, len(details.Channels))
	for _, name := range details.Channels {
		channel := client.server.channels.Get(name)
		if channel == nil {
			continue
		}
		channel.Resume(client, details.OldClient, details.Timestamp)
		channels = append(channels, channel)
	}

	// replay direct PRIVSMG history
	if !details.Timestamp.IsZero() {
		now := time.Now()
		items, complete := client.history.Between(details.Timestamp, now, false, 0)
		rb := NewResponseBuffer(client)
		client.replayPrivmsgHistory(rb, items, complete)
		rb.Send(true)
	}

	details.OldClient.destroy(true)
}

func (client *Client) replayPrivmsgHistory(rb *ResponseBuffer, items []history.Item, complete bool) {
	nick := client.Nick()
	serverTime := client.capabilities.Has(caps.ServerTime)
	for _, item := range items {
		var command string
		switch item.Type {
		case history.Privmsg:
			command = "PRIVMSG"
		case history.Notice:
			command = "NOTICE"
		default:
			continue
		}
		var tags Tags
		if serverTime {
			tags = ensureTag(tags, "time", item.Time.Format(IRCv3TimestampFormat))
		}
		rb.AddSplitMessageFromClient(item.Msgid, item.Nick, item.AccountName, tags, command, nick, item.Message)
	}
	if !complete {
		rb.Add(nil, "HistServ", "NOTICE", nick, client.t("Some additional message history may have been lost"))
	}
}

// copy applicable state from oldClient to client as part of a resume
func (client *Client) copyResumeData(oldClient *Client) {
	oldClient.stateMutex.RLock()
	flags := oldClient.flags
	history := oldClient.history
	nick := oldClient.nick
	nickCasefolded := oldClient.nickCasefolded
	vhost := oldClient.vhost
	account := oldClient.account
	accountName := oldClient.accountName
	skeleton := oldClient.skeleton
	oldClient.stateMutex.RUnlock()

	// copy all flags, *except* TLS (in the case that the admins enabled
	// resume over plaintext)
	hasTLS := client.flags.HasMode(modes.TLS)
	temp := modes.NewModeSet()
	temp.Copy(flags)
	temp.SetMode(modes.TLS, hasTLS)
	client.flags.Copy(temp)

	client.stateMutex.Lock()
	defer client.stateMutex.Unlock()

	// reuse the old client's history buffer
	client.history = history
	// copy other data
	client.nick = nick
	client.nickCasefolded = nickCasefolded
	client.vhost = vhost
	client.account = account
	client.accountName = accountName
	client.skeleton = skeleton
	client.updateNickMaskNoMutex()
}

// IdleTime returns how long this client's been idle.
func (client *Client) IdleTime() time.Duration {
	client.stateMutex.RLock()
	defer client.stateMutex.RUnlock()
	return time.Since(client.atime)
}

// SignonTime returns this client's signon time as a unix timestamp.
func (client *Client) SignonTime() int64 {
	return client.ctime.Unix()
}

// IdleSeconds returns the number of seconds this client's been idle.
func (client *Client) IdleSeconds() uint64 {
	return uint64(client.IdleTime().Seconds())
}

// HasNick returns true if the client's nickname is set (used in registration).
func (client *Client) HasNick() bool {
	client.stateMutex.RLock()
	defer client.stateMutex.RUnlock()
	return client.nick != "" && client.nick != "*"
}

// HasUsername returns true if the client's username is set (used in registration).
func (client *Client) HasUsername() bool {
	client.stateMutex.RLock()
	defer client.stateMutex.RUnlock()
	return client.username != "" && client.username != "*"
}

// SetNames sets the client's ident and realname.
func (client *Client) SetNames(username, realname string, fromIdent bool) error {
	limit := client.server.Config().Limits.IdentLen
	if !fromIdent {
		limit -= 1 // leave room for the prepended ~
	}
	if limit < len(username) {
		username = username[:limit]
	}

	if !isIdent(username) {
		return errInvalidUsername
	}

	if !fromIdent {
		username = "~" + username
	}

	client.stateMutex.Lock()
	defer client.stateMutex.Unlock()

	if client.username == "" {
		client.username = username
	}

	if client.realname == "" {
		client.realname = realname
	}

	return nil
}

// HasRoleCapabs returns true if client has the given (role) capabilities.
func (client *Client) HasRoleCapabs(capabs ...string) bool {
	oper := client.Oper()
	if oper == nil {
		return false
	}

	for _, capab := range capabs {
		if !oper.Class.Capabilities[capab] {
			return false
		}
	}

	return true
}

// ModeString returns the mode string for this client.
func (client *Client) ModeString() (str string) {
	return "+" + client.flags.String()
}

// Friends refers to clients that share a channel with this client.
func (client *Client) Friends(capabs ...caps.Capability) ClientSet {
	friends := make(ClientSet)

	// make sure that I have the right caps
	hasCaps := true
	for _, capab := range capabs {
		if !client.capabilities.Has(capab) {
			hasCaps = false
			break
		}
	}
	if hasCaps {
		friends.Add(client)
	}

	for _, channel := range client.Channels() {
		for _, member := range channel.Members() {
			// make sure they have all the required caps
			hasCaps = true
			for _, capab := range capabs {
				if !member.capabilities.Has(capab) {
					hasCaps = false
					break
				}
			}
			if hasCaps {
				friends.Add(member)
			}
		}
	}
	return friends
}

func (client *Client) SetOper(oper *Oper) {
	client.stateMutex.Lock()
	defer client.stateMutex.Unlock()
	client.oper = oper
	// operators typically get a vhost, update the nickmask
	client.updateNickMaskNoMutex()
}

// XXX: CHGHOST requires prefix nickmask to have original hostname,
// this is annoying to do correctly
func (client *Client) sendChghost(oldNickMask string, vhost string) {
	username := client.Username()
	for fClient := range client.Friends(caps.ChgHost) {
		fClient.sendFromClientInternal(false, time.Time{}, "", oldNickMask, client.AccountName(), nil, "CHGHOST", username, vhost)
	}
}

// choose the correct vhost to display
func (client *Client) getVHostNoMutex() string {
	// hostserv vhost OR operclass vhost OR nothing (i.e., normal rdns hostmask)
	if client.vhost != "" {
		return client.vhost
	} else if client.oper != nil {
		return client.oper.Vhost
	} else {
		return ""
	}
}

// SetVHost updates the client's hostserv-based vhost
func (client *Client) SetVHost(vhost string) (updated bool) {
	client.stateMutex.Lock()
	defer client.stateMutex.Unlock()
	updated = (client.vhost != vhost)
	client.vhost = vhost
	if updated {
		client.updateNickMaskNoMutex()
	}
	return
}

// updateNick updates `nick` and `nickCasefolded`.
func (client *Client) updateNick(nick, nickCasefolded, skeleton string) {
	client.stateMutex.Lock()
	defer client.stateMutex.Unlock()
	client.nick = nick
	client.nickCasefolded = nickCasefolded
	client.skeleton = skeleton
	client.updateNickMaskNoMutex()
}

// updateNickMaskNoMutex updates the casefolded nickname and nickmask, not acquiring any mutexes.
func (client *Client) updateNickMaskNoMutex() {
	client.hostname = client.getVHostNoMutex()
	if client.hostname == "" {
		client.hostname = client.rawHostname
	}

	cfhostname, err := Casefold(client.hostname)
	if err != nil {
		client.server.logger.Error("internal", "hostname couldn't be casefolded", client.hostname, err.Error())
		cfhostname = client.hostname // YOLO
	}

	client.nickMaskString = fmt.Sprintf("%s!%s@%s", client.nick, client.username, client.hostname)
	client.nickMaskCasefolded = fmt.Sprintf("%s!%s@%s", client.nickCasefolded, strings.ToLower(client.username), cfhostname)
}

// AllNickmasks returns all the possible nickmasks for the client.
func (client *Client) AllNickmasks() (masks []string) {
	client.stateMutex.RLock()
	nick := client.nickCasefolded
	username := client.username
	rawHostname := client.rawHostname
	vhost := client.getVHostNoMutex()
	client.stateMutex.RUnlock()
	username = strings.ToLower(username)

	if len(vhost) > 0 {
		cfvhost, err := Casefold(vhost)
		if err == nil {
			masks = append(masks, fmt.Sprintf("%s!%s@%s", nick, username, cfvhost))
		}
	}

	var rawhostmask string
	cfrawhost, err := Casefold(rawHostname)
	if err == nil {
		rawhostmask = fmt.Sprintf("%s!%s@%s", nick, username, cfrawhost)
		masks = append(masks, rawhostmask)
	}

	ipmask := fmt.Sprintf("%s!%s@%s", nick, username, client.IPString())
	if ipmask != rawhostmask {
		masks = append(masks, ipmask)
	}

	return
}

// LoggedIntoAccount returns true if this client is logged into an account.
func (client *Client) LoggedIntoAccount() bool {
	return client.Account() != ""
}

// RplISupport outputs our ISUPPORT lines to the client. This is used on connection and in VERSION responses.
func (client *Client) RplISupport(rb *ResponseBuffer) {
	translatedISupport := client.t("are supported by this server")
	nick := client.Nick()
	for _, cachedTokenLine := range client.server.ISupport().CachedReply {
		length := len(cachedTokenLine) + 2
		tokenline := make([]string, length)
		tokenline[0] = nick
		copy(tokenline[1:], cachedTokenLine)
		tokenline[length-1] = translatedISupport
		rb.Add(nil, client.server.name, RPL_ISUPPORT, tokenline...)
	}
}

// Quit sets the given quit message for the client.
// (You must ensure separately that destroy() is called, e.g., by returning `true` from
// the command handler or calling it yourself.)
func (client *Client) Quit(message string) {
	client.stateMutex.Lock()
	alreadyQuit := client.isQuitting
	if !alreadyQuit {
		client.isQuitting = true
		client.quitMessage = message
	}
	registered := client.registered
	prefix := client.nickMaskString
	client.stateMutex.Unlock()

	if alreadyQuit {
		return
	}

	var quitLine string
	// #364: don't send QUIT lines to unregistered clients
	if registered {
		quitMsg := ircmsg.MakeMessage(nil, prefix, "QUIT", message)
		quitLine, _ = quitMsg.Line()
	}

	errorMsg := ircmsg.MakeMessage(nil, "", "ERROR", message)
	errorLine, _ := errorMsg.Line()

	client.socket.SetFinalData(quitLine + errorLine)
}

// destroy gets rid of a client, removes them from server lists etc.
func (client *Client) destroy(beingResumed bool) {
	// allow destroy() to execute at most once
	client.stateMutex.Lock()
	isDestroyed := client.isDestroyed
	client.isDestroyed = true
	quitMessage := client.quitMessage
	nickMaskString := client.nickMaskString
	accountName := client.accountName
	client.stateMutex.Unlock()

	if isDestroyed {
		return
	}

	// see #235: deduplicating the list of PART recipients uses (comparatively speaking)
	// a lot of RAM, so limit concurrency to avoid thrashing
	client.server.semaphores.ClientDestroy.Acquire()
	defer client.server.semaphores.ClientDestroy.Release()

	if beingResumed {
		client.server.logger.Debug("quit", fmt.Sprintf("%s is being resumed", client.nick))
	} else {
		client.server.logger.Debug("quit", fmt.Sprintf("%s is no longer on the server", client.nick))
	}

	// send quit/error message to client if they haven't been sent already
	client.Quit("Connection closed")

	if !beingResumed {
		client.server.whoWas.Append(client.WhoWas())
	}

	// remove from connection limits
	if client.isTor {
		client.server.torLimiter.RemoveClient()
	} else {
		client.server.connectionLimiter.RemoveClient(client.IP())
	}

	client.server.resumeManager.Delete(client)

	// alert monitors
	client.server.monitorManager.AlertAbout(client, false)
	// clean up monitor state
	client.server.monitorManager.RemoveAll(client)

	// clean up channels
	friends := make(ClientSet)
	for _, channel := range client.Channels() {
		if !beingResumed {
			channel.Quit(client)
			channel.history.Add(history.Item{
				Type:        history.Quit,
				Nick:        nickMaskString,
				AccountName: accountName,
				Message:     utils.MakeSplitMessage(quitMessage, true),
			})
		}
		for _, member := range channel.Members() {
			friends.Add(member)
		}
	}
	friends.Remove(client)

	// clean up server
	if !beingResumed {
		client.server.clients.Remove(client)
	}

	// clean up self
	client.idletimer.Stop()
	client.nickTimer.Stop()

	client.server.accounts.Logout(client)

	client.socket.Close()

	// send quit messages to friends
	if !beingResumed {
		if client.Registered() {
			client.server.stats.ChangeTotal(-1)
		}
		if client.HasMode(modes.Invisible) {
			client.server.stats.ChangeInvisible(-1)
		}
		if client.HasMode(modes.Operator) || client.HasMode(modes.LocalOperator) {
			client.server.stats.ChangeOperators(-1)
		}

		for friend := range friends {
			if quitMessage == "" {
				quitMessage = "Exited"
			}
			friend.Send(nil, client.nickMaskString, "QUIT", quitMessage)
		}
	}
	if !client.exitedSnomaskSent {
		if beingResumed {
			client.server.snomasks.Send(sno.LocalQuits, fmt.Sprintf(ircfmt.Unescape("%s$r is resuming their connection, old client has been destroyed"), client.nick))
		} else {
			client.server.snomasks.Send(sno.LocalQuits, fmt.Sprintf(ircfmt.Unescape("%s$r exited the network"), client.nick))
		}
	}
}

// SendSplitMsgFromClient sends an IRC PRIVMSG/NOTICE coming from a specific client.
// Adds account-tag to the line as well.
func (client *Client) SendSplitMsgFromClient(msgid string, from *Client, tags Tags, command, target string, message utils.SplitMessage) {
	client.sendSplitMsgFromClientInternal(false, time.Time{}, msgid, from.NickMaskString(), from.AccountName(), tags, command, target, message)
}

func (client *Client) sendSplitMsgFromClientInternal(blocking bool, serverTime time.Time, msgid string, nickmask, accountName string, tags Tags, command, target string, message utils.SplitMessage) {
	if client.capabilities.Has(caps.MaxLine) || message.Wrapped == nil {
		client.sendFromClientInternal(blocking, serverTime, msgid, nickmask, accountName, tags, command, target, message.Original)
	} else {
		for _, str := range message.Wrapped {
			client.sendFromClientInternal(blocking, serverTime, msgid, nickmask, accountName, tags, command, target, str)
		}
	}
}

// SendFromClient sends an IRC line coming from a specific client.
// Adds account-tag to the line as well.
func (client *Client) SendFromClient(msgid string, from *Client, tags Tags, command string, params ...string) error {
	return client.sendFromClientInternal(false, time.Time{}, msgid, from.NickMaskString(), from.AccountName(), tags, command, params...)
}

// helper to add a tag to `tags` (or create a new tag set if the current one is nil)
func ensureTag(tags Tags, tagName, tagValue string) (result Tags) {
	if tags == nil {
		result = ircmsg.MakeTags(tagName, tagValue)
	} else {
		result = tags
		(*tags)[tagName] = ircmsg.MakeTagValue(tagValue)
	}
	return
}

// XXX this is a hack where we allow overriding the client's nickmask
// this is to support CHGHOST, which requires that we send the *original* nickmask with the response
func (client *Client) sendFromClientInternal(blocking bool, serverTime time.Time, msgid string, nickmask, accountName string, tags Tags, command string, params ...string) error {
	// attach account-tag
	if client.capabilities.Has(caps.AccountTag) && accountName != "*" {
		tags = ensureTag(tags, "account", accountName)
	}
	// attach message-id
	if len(msgid) > 0 && client.capabilities.Has(caps.MessageTags) {
		tags = ensureTag(tags, "draft/msgid", msgid)
	}

	return client.sendInternal(blocking, serverTime, tags, nickmask, command, params...)
}

var (
	// these are all the output commands that MUST have their last param be a trailing.
	// this is needed because dumb clients like to treat trailing params separately from the
	// other params in messages.
	commandsThatMustUseTrailing = map[string]bool{
		"PRIVMSG": true,
		"NOTICE":  true,

		RPL_WHOISCHANNELS: true,
		RPL_USERHOST:      true,
	}
)

// SendRawMessage sends a raw message to the client.
func (client *Client) SendRawMessage(message ircmsg.IrcMessage, blocking bool) error {
	// use dumb hack to force the last param to be a trailing param if required
	var usedTrailingHack bool
	if commandsThatMustUseTrailing[strings.ToUpper(message.Command)] && len(message.Params) > 0 {
		lastParam := message.Params[len(message.Params)-1]
		// to force trailing, we ensure the final param contains a space
		if !strings.Contains(lastParam, " ") {
			message.Params[len(message.Params)-1] = lastParam + " "
			usedTrailingHack = true
		}
	}

	// assemble message
	maxlenTags, maxlenRest := client.maxlens()
	line, err := message.LineMaxLenBytes(maxlenTags, maxlenRest)
	if err != nil {
		logline := fmt.Sprintf("Error assembling message for sending: %v\n%s", err, debug.Stack())
		client.server.logger.Error("internal", logline)

		message = ircmsg.MakeMessage(nil, client.server.name, ERR_UNKNOWNERROR, "*", "Error assembling message for sending")
		line, _ := message.LineBytes()

		if blocking {
			client.socket.BlockingWrite(line)
		} else {
			client.socket.Write(line)
		}
		return err
	}

	// if we used the trailing hack, we need to strip the final space we appended earlier on
	if usedTrailingHack {
		copy(line[len(line)-3:], []byte{'\r', '\n'})
		line = line[:len(line)-1]
	}

	if client.server.logger.IsLoggingRawIO() {
		logline := string(line[:len(line)-2]) // strip "\r\n"
		client.server.logger.Debug("useroutput", client.nick, " ->", logline)
	}

	if blocking {
		return client.socket.BlockingWrite(line)
	} else {
		return client.socket.Write(line)
	}
}

func (client *Client) sendInternal(blocking bool, serverTime time.Time, tags Tags, prefix string, command string, params ...string) error {
	// attach server time
	if client.capabilities.Has(caps.ServerTime) {
		if serverTime.IsZero() {
			serverTime = time.Now()
		}
		tags = ensureTag(tags, "time", serverTime.UTC().Format(IRCv3TimestampFormat))
	}

	// send out the message
	message := ircmsg.MakeMessage(tags, prefix, command, params...)
	client.SendRawMessage(message, blocking)
	return nil
}

// Send sends an IRC line to the client.
func (client *Client) Send(tags Tags, prefix string, command string, params ...string) error {
	return client.sendInternal(false, time.Time{}, tags, prefix, command, params...)
}

// Notice sends the client a notice from the server.
func (client *Client) Notice(text string) {
	limit := 400
	if client.capabilities.Has(caps.MaxLine) {
		limit = client.server.Limits().LineLen.Rest - 110
	}
	lines := utils.WordWrap(text, limit)

	// force blank lines to be sent if we receive them
	if len(lines) == 0 {
		lines = []string{""}
	}

	for _, line := range lines {
		client.Send(nil, client.server.name, "NOTICE", client.nick, line)
	}
}

func (client *Client) addChannel(channel *Channel) {
	client.stateMutex.Lock()
	client.channels[channel] = true
	client.stateMutex.Unlock()
}

func (client *Client) removeChannel(channel *Channel) {
	client.stateMutex.Lock()
	delete(client.channels, channel)
	client.stateMutex.Unlock()
}

// Records that the client has been invited to join an invite-only channel
func (client *Client) Invite(casefoldedChannel string) {
	client.stateMutex.Lock()
	defer client.stateMutex.Unlock()

	if client.invitedTo == nil {
		client.invitedTo = make(map[string]bool)
	}

	client.invitedTo[casefoldedChannel] = true
}

// Checks that the client was invited to join a given channel
func (client *Client) CheckInvited(casefoldedChannel string) (invited bool) {
	client.stateMutex.Lock()
	defer client.stateMutex.Unlock()

	invited = client.invitedTo[casefoldedChannel]
	// joining an invited channel "uses up" your invite, so you can't rejoin on kick
	delete(client.invitedTo, casefoldedChannel)
	return
}<|MERGE_RESOLUTION|>--- conflicted
+++ resolved
@@ -132,11 +132,8 @@
 		channels:     make(ChannelSet),
 		ctime:        now,
 		flags:        modes.NewModeSet(),
-<<<<<<< HEAD
 		isTor:        conn.IsTor,
-=======
 		languages:    server.Languages().Default(),
->>>>>>> e6584509
 		loginThrottle: connection_limits.GenericThrottle{
 			Duration: config.Accounts.LoginThrottling.Duration,
 			Limit:    config.Accounts.LoginThrottling.MaxAttempts,
